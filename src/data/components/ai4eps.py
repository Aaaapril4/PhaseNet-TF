--- conflicted
+++ resolved
@@ -11,12 +11,8 @@
 import torch
 from torch.utils.data import Dataset
 
-<<<<<<< HEAD
+from src import utils
 from src.data.components.utils import generate_label, normalize_waveform, stack_rand, check_nan
-=======
-from src import utils
-from src.data.components.utils import generate_label, normalize_waveform, stack_rand
->>>>>>> 29e7b1ec
 
 log = utils.get_pylogger(__name__)
 
